--- conflicted
+++ resolved
@@ -10,11 +10,7 @@
 use tokio::sync::RwLock;
 
 // Default local filesystem directory where all tables data will be stored under.
-<<<<<<< HEAD
-const DEFAULT_MOONLINK_TABLE_BATH_PATH: &str = "./mooncake/";
-=======
-const DEFAULT_MOONLINK_TABLE_BASE_PATH: &str = "./mooncake_test/";
->>>>>>> 913f2cb6
+const DEFAULT_MOONLINK_TABLE_BASE_PATH: &str = "./mooncake/";
 
 pub struct MoonlinkBackend<T: Eq + Hash> {
     // Could be either relative or absolute path.
@@ -25,26 +21,14 @@
 
 impl<T: Eq + Hash> Default for MoonlinkBackend<T> {
     fn default() -> Self {
-<<<<<<< HEAD
-        Self::new(DEFAULT_MOONLINK_TABLE_BATH_PATH)
-=======
         Self::new(DEFAULT_MOONLINK_TABLE_BASE_PATH.to_string())
->>>>>>> 913f2cb6
     }
 }
 
 impl<T: Eq + Hash> MoonlinkBackend<T> {
-    pub fn new(base_path: &str) -> Self {
+    pub fn new(base_path: String) -> Self {
         Self {
-<<<<<<< HEAD
-            moonlink_table_base_path: std::fs::canonicalize(base_path)
-                .unwrap()
-                .to_str()
-                .unwrap()
-                .to_string(),
-=======
             moonlink_table_base_path: base_path,
->>>>>>> 913f2cb6
             ingest_sources: RwLock::new(Vec::new()),
             table_readers: RwLock::new(HashMap::new()),
         }
@@ -105,7 +89,7 @@
     async fn test_moonlink_service() {
         let temp_dir = TempDir::new().expect("tempdir failed");
         let uri = "postgresql://postgres:postgres@postgres:5432/postgres";
-        let service = MoonlinkBackend::<&'static str>::new(temp_dir.path().to_str().unwrap());
+        let service = MoonlinkBackend::<&'static str>::new(temp_dir.path().to_str().unwrap().to_string());
         // connect to postgres and create a table
         let (client, connection) = connect(uri, NoTls).await.unwrap();
         tokio::spawn(async move {
