use crate::storage::iceberg::deletion_vector::DeletionVector;
use crate::storage::iceberg::deletion_vector::{
    DELETION_VECTOR_CADINALITY, DELETION_VECTOR_REFERENCED_DATA_FILE,
};
use crate::storage::iceberg::index::FileIndexBlob;
use crate::storage::iceberg::moonlink_catalog::MoonlinkCatalog;
use crate::storage::iceberg::puffin_utils;
use crate::storage::iceberg::puffin_utils::PuffinBlobRef;
use crate::storage::iceberg::utils;
use crate::storage::iceberg::validation as IcebergValidation;
use crate::storage::index::{FileIndex as MooncakeFileIndex, MooncakeIndex};
use crate::storage::mooncake_table::delete_vector::BatchDeletionVector;
use crate::storage::mooncake_table::DiskFileDeletionVector;
use crate::storage::mooncake_table::IcebergSnapshotPayload;
use crate::storage::mooncake_table::Snapshot as MooncakeSnapshot;
use crate::storage::mooncake_table::TableMetadata as MooncakeTableMetadata;
use crate::storage::storage_utils::{create_data_file, MooncakeDataFileRef};
use std::collections::{HashMap, HashSet};
use std::path::PathBuf;
use std::sync::Arc;
use std::vec;

use async_trait::async_trait;
use iceberg::io::FileIO;
use iceberg::puffin::CompressionCodec;
use iceberg::spec::DataFileFormat;
use iceberg::spec::{DataFile, ManifestEntry};
use iceberg::table::Table as IcebergTable;
use iceberg::transaction::Transaction;
use iceberg::writer::file_writer::location_generator::DefaultLocationGenerator;
use iceberg::writer::file_writer::location_generator::LocationGenerator;
use iceberg::{NamespaceIdent, Result as IcebergResult, TableIdent};
use typed_builder::TypedBuilder;
use uuid::Uuid;

#[cfg(test)]
use mockall::*;

/// Key for iceberg table property, to record flush lsn.
const MOONCAKE_TABLE_FLUSH_LSN: &str = "mooncake-table-flush-lsn";
/// Used to represent uninitialized deletion vector.
/// TODO(hjiang): Consider using `Option<>` to represent uninitialized, which is more rust-idiometic.
const UNINITIALIZED_BATCH_DELETION_VECTOR_MAX_ROW: usize = 0;

#[derive(Clone, Debug, TypedBuilder)]
pub struct IcebergTableConfig {
    /// Table warehouse location.
    #[builder(default = "/tmp/moonlink_iceberg".to_string())]
    pub warehouse_uri: String,
    /// Namespace for the iceberg table.
    #[builder(default = vec!["default".to_string()])]
    pub namespace: Vec<String>,
    /// Iceberg table name.
    #[builder(default = "table".to_string())]
    pub table_name: String,
}

#[async_trait]
#[cfg_attr(test, automock)]
pub trait TableManager: Send {
    /// Write a new snapshot to iceberg table.
    /// It could be called for multiple times to write and commit multiple snapshots.
    ///
    /// - Apart from data files, it also supports deletion vector (which is introduced in v3) and self-defined hash index,
    ///   both of which are stored in puffin files.
    /// - For deletion vectors, we store one blob in one puffin file.
    /// - For hash index, we store one mooncake file index in one puffin file.
    #[allow(async_fn_in_trait)]
    async fn sync_snapshot(
        &mut self,
        snapshot_payload: IcebergSnapshotPayload,
    ) -> IcebergResult<HashMap<MooncakeDataFileRef, PuffinBlobRef>>;

    /// Load latest snapshot from iceberg table. Used for recovery and initialization.
    /// Notice this function is supposed to call **only once**.
    #[allow(async_fn_in_trait)]
    async fn load_snapshot_from_table(&mut self) -> IcebergResult<MooncakeSnapshot>;

    /// Drop the current iceberg table.
    #[allow(async_fn_in_trait)]
    async fn drop_table(&mut self) -> IcebergResult<()>;
}

#[derive(Clone, Debug, Eq, PartialEq)]
pub(crate) struct DataFileEntry {
    /// Iceberg data file, used to decide what to persist at new commit requests.
    pub(crate) data_file: DataFile,
    /// In-memory deletion vector.
    pub(crate) deletion_vector: BatchDeletionVector,
    /// Puffin blob for its deletion vector.
    persisted_deletion_vector: Option<PuffinBlobRef>,
}

/// TODO(hjiang):
/// 1. Support a data file handle, which is a remote file path, plus an optional local cache filepath.
/// 2. Support a deletion vector handle, which is a remote file path, with an optional in-memory buffer and a local cache filepath.
#[derive(Debug)]
pub struct IcebergTableManager {
    /// Iceberg snapshot should be loaded only once at recovery, this boolean records whether recovery has attempted.
    snapshot_loaded: bool,

    /// Iceberg table configuration.
    pub(crate) config: IcebergTableConfig,

    /// Mooncake table metadata.
    pub(crate) mooncake_table_metadata: Arc<MooncakeTableMetadata>,

    /// Iceberg catalog, which interacts with the iceberg table.
    pub(crate) catalog: Box<dyn MoonlinkCatalog>,

    /// The iceberg table it's managing.
    pub(crate) iceberg_table: Option<IcebergTable>,

    /// Maps from already persisted data file filepath to its deletion vector, and iceberg `DataFile`.
    ///
    /// TODO(hjiang): Consider using `MooncakeDataFileRef` as map key.
    pub(crate) persisted_data_files: HashMap<String, DataFileEntry>,

    /// Maps from mooncake file index to remote puffin filepath.
    pub(crate) persisted_file_indices: HashMap<MooncakeFileIndex, String>,
}

impl IcebergTableManager {
    pub fn new(
        mooncake_table_metadata: Arc<MooncakeTableMetadata>,
        config: IcebergTableConfig,
    ) -> IcebergResult<IcebergTableManager> {
        let catalog = utils::create_catalog(&config.warehouse_uri)?;
        Ok(Self {
            snapshot_loaded: false,
            config,
            mooncake_table_metadata,
            catalog,
            iceberg_table: None,
            persisted_data_files: HashMap::new(),
            persisted_file_indices: HashMap::new(),
        })
    }

    /// Get a unique puffin filepath under table warehouse uri.
    fn get_unique_deletion_vector_filepath(&self) -> String {
        let location_generator =
            DefaultLocationGenerator::new(self.iceberg_table.as_ref().unwrap().metadata().clone())
                .unwrap();
        location_generator
            .generate_location(&format!("{}-deletion-vector-v1-puffin.bin", Uuid::new_v4()))
    }
    fn get_unique_hash_index_v1_filepath(&self) -> String {
        let location_generator =
            DefaultLocationGenerator::new(self.iceberg_table.as_ref().unwrap().metadata().clone())
                .unwrap();
        location_generator
            .generate_location(&format!("{}-hash-index-v1-puffin.bin", Uuid::new_v4()))
    }

    /// Get or create an iceberg table based on the iceberg manager config.
    ///
    /// This function is executed in a lazy style, so no iceberg table will get created if
    /// (1) It doesn't exist before any mooncake table events
    /// (2) Iceberg snapshot is not requested to create
    pub(crate) async fn initialize_iceberg_table_for_once(&mut self) -> IcebergResult<()> {
        if self.iceberg_table.is_none() {
            let table = utils::get_or_create_iceberg_table(
                &*self.catalog,
                &self.config.warehouse_uri,
                &self.config.namespace,
                &self.config.table_name,
                self.mooncake_table_metadata.schema.as_ref(),
            )
            .await?;
            self.iceberg_table = Some(table);
        }
        Ok(())
    }

    /// Initialize table if it exists.
    pub(crate) async fn initialize_iceberg_table_if_exists(&mut self) -> IcebergResult<()> {
        assert!(self.iceberg_table.is_none());
        self.iceberg_table = utils::get_table_if_exists(
            &*self.catalog,
            &self.config.namespace,
            &self.config.table_name,
        )
        .await?;
        Ok(())
    }

    /// ---------- load snapshot ----------
    ///
    /// Load index file into table manager from the current manifest entry.
    async fn load_file_indices_from_manifest_entry(
        &mut self,
        entry: &ManifestEntry,
        file_io: &FileIO,
    ) -> IcebergResult<Vec<MooncakeFileIndex>> {
        if !utils::is_file_index(entry) {
            return Ok(vec![]);
        }

        let mut file_index_blob =
            FileIndexBlob::load_from_index_blob(file_io.clone(), entry.data_file()).await?;
        let file_index_futures = file_index_blob
            .file_indices
            .iter_mut()
            .map(|cur_file_index| cur_file_index.as_mooncake_file_index());
        let file_indices = futures::future::join_all(file_index_futures).await;

        self.persisted_file_indices.reserve(file_indices.len());
        file_indices.iter().for_each(|cur_file_index| {
            self.persisted_file_indices.insert(
                cur_file_index.clone(),
                entry.data_file().file_path().to_string(),
            );
        });

        Ok(file_indices)
    }

    /// Load data file into table manager from the current manifest entry.
    async fn load_data_file_from_manifest_entry(
        &mut self,
        entry: &ManifestEntry,
    ) -> IcebergResult<()> {
        if !utils::is_data_file_entry(entry) {
            return Ok(());
        }

        let data_file = entry.data_file();
        let file_path = PathBuf::from(data_file.file_path().to_string());
        assert_eq!(data_file.file_format(), DataFileFormat::Parquet);
        let new_data_file_entry = DataFileEntry {
            data_file: data_file.clone(),
            deletion_vector: BatchDeletionVector::new(UNINITIALIZED_BATCH_DELETION_VECTOR_MAX_ROW),
            persisted_deletion_vector: None,
        };
        let old_entry = self
            .persisted_data_files
            .insert(file_path.to_string_lossy().to_string(), new_data_file_entry);
        assert!(old_entry.is_none());
        Ok(())
    }

    /// Load deletion vector into table manager from the current manifest entry.
    async fn load_deletion_vector_from_manifest_entry(
        &mut self,
        entry: &ManifestEntry,
        file_io: &FileIO,
    ) -> IcebergResult<()> {
        // Skip data files and file indices.
        if !utils::is_deletion_vector_entry(entry) {
            return Ok(());
        }

        let data_file = entry.data_file();
        let referenced_filepath = data_file.referenced_data_file().unwrap();
        let mut data_file_entry = self.persisted_data_files.get_mut(&referenced_filepath);
        assert!(
            data_file_entry.is_some(),
            "At recovery, the data file path for {:?} doesn't exist",
            &referenced_filepath
        );

        IcebergValidation::validate_puffin_manifest_entry(entry)?;
        let deletion_vector = DeletionVector::load_from_dv_blob(file_io.clone(), data_file).await?;
        let batch_deletion_vector = deletion_vector
            .take_as_batch_delete_vector(self.mooncake_table_metadata.config.batch_size());
        data_file_entry.as_mut().unwrap().deletion_vector = batch_deletion_vector;
        data_file_entry.as_mut().unwrap().persisted_deletion_vector = Some(PuffinBlobRef {
            puffin_filepath: data_file.file_path().to_string(),
            start_offset: data_file.content_offset().unwrap() as u32,
            blob_size: data_file.content_size_in_bytes().unwrap() as u32,
        });

        Ok(())
    }

    /// Util function to transform iceberg table status to mooncake table snapshot.
    fn transform_to_mooncake_snapshot(
        &self,
        persisted_file_indices: Vec<MooncakeFileIndex>,
        flush_lsn: Option<u64>,
    ) -> MooncakeSnapshot {
        let mut mooncake_snapshot = MooncakeSnapshot::new(self.mooncake_table_metadata.clone());

        // Assign snapshot version.
        let iceberg_table_metadata = self.iceberg_table.as_ref().unwrap().metadata();
        mooncake_snapshot.snapshot_version =
            if let Some(ver) = iceberg_table_metadata.current_snapshot_id() {
                ver as u64
            } else {
                0
            };
        // Fill in disk files.
        mooncake_snapshot.disk_files = HashMap::with_capacity(self.persisted_data_files.len());
        for (file_id, (data_filepath, data_file_entry)) in
            self.persisted_data_files.iter().enumerate()
        {
            mooncake_snapshot.disk_files.insert(
                create_data_file(file_id as u64, data_filepath.to_string()),
                DiskFileDeletionVector {
                    puffin_deletion_blob: data_file_entry.persisted_deletion_vector.clone(),
                    batch_deletion_vector: data_file_entry.deletion_vector.clone(),
                },
            );
        }
        // UNDONE:
        // 1. Update file id in persisted_file_indices.

        // Fill in indices.
        mooncake_snapshot.indices = MooncakeIndex {
            in_memory_index: HashSet::new(),
            file_indices: persisted_file_indices,
        };

        // Fill in flush LSN.
        mooncake_snapshot.data_file_flush_lsn = flush_lsn;

        mooncake_snapshot
    }

    /// ---------- store snapshot ----------
    ///
    /// Write deletion vector to puffin file.
    /// Precondition: batch deletion vector is not empty.
    ///
    /// Puffin blob write condition:
    /// 1. No compression is performed, otherwise it's hard to get blob size without another read operation.
    /// 2. We put one deletion vector within one puffin file.
    async fn write_deletion_vector(
        &mut self,
        data_file: String,
        deletion_vector: BatchDeletionVector,
    ) -> IcebergResult<PuffinBlobRef> {
        let deleted_rows = deletion_vector.collect_deleted_rows();
        assert!(!deleted_rows.is_empty());

        let deleted_row_count = deleted_rows.len();
        let mut iceberg_deletion_vector = DeletionVector::new();
        iceberg_deletion_vector.mark_rows_deleted(deleted_rows);
        let blob_properties = HashMap::from([
            (DELETION_VECTOR_REFERENCED_DATA_FILE.to_string(), data_file),
            (
                DELETION_VECTOR_CADINALITY.to_string(),
                deleted_row_count.to_string(),
            ),
        ]);
        let blob = iceberg_deletion_vector.serialize(blob_properties);
        let blob_size = blob.data().len();
        let puffin_filepath = self.get_unique_deletion_vector_filepath();
        let mut puffin_writer = puffin_utils::create_puffin_writer(
            self.iceberg_table.as_ref().unwrap().file_io(),
            &puffin_filepath,
        )
        .await?;
        puffin_writer.add(blob, CompressionCodec::None).await?;

        self.catalog
            .record_puffin_metadata_and_close(puffin_filepath.clone(), puffin_writer)
            .await?;

        Ok(PuffinBlobRef {
            puffin_filepath,
            start_offset: 4_u32, // Puffin file starts with 4 magic bytes.
            blob_size: blob_size as u32,
        })
    }

    /// Dump local data files into iceberg table.
    /// Return new iceberg data files for append transaction, and local data filepath to remote data filepath for index block remapping.
    async fn sync_data_files(
        &mut self,
        new_data_files: Vec<MooncakeDataFileRef>,
        new_deletion_vector: &HashMap<MooncakeDataFileRef, BatchDeletionVector>,
    ) -> IcebergResult<(
        Vec<DataFile>,
        HashMap<String, String>, /*local to remote datafile mapping*/
    )> {
        // Maps from local data filepath to remote filepath.
        let mut local_data_file_to_remote = HashMap::with_capacity(new_data_files.len());

        let mut new_iceberg_data_files = Vec::with_capacity(new_data_files.len());
        for local_data_file in new_data_files.into_iter() {
            let iceberg_data_file = utils::write_record_batch_to_iceberg(
                self.iceberg_table.as_ref().unwrap(),
                local_data_file.file_path(),
                self.iceberg_table.as_ref().unwrap().metadata(),
            )
            .await?;
            local_data_file_to_remote.insert(
                local_data_file.file_path().clone(),
                iceberg_data_file.file_path().to_string(),
            );

            // Try get deletion vector batch size.
            let max_rows = new_deletion_vector
                .get(&local_data_file)
                .map(|dv| dv.get_max_rows());

            let old_entry = self.persisted_data_files.insert(
                local_data_file.file_path().to_string(),
                DataFileEntry {
                    data_file: iceberg_data_file.clone(),
                    deletion_vector: BatchDeletionVector::new(
                        max_rows.unwrap_or(UNINITIALIZED_BATCH_DELETION_VECTOR_MAX_ROW),
                    ),
                    persisted_deletion_vector: None,
                },
            );
            assert!(old_entry.is_none());
            new_iceberg_data_files.push(iceberg_data_file);
        }
        Ok((new_iceberg_data_files, local_data_file_to_remote))
    }

    /// Dump committed deletion logs into iceberg table, only the changed part will be persisted.
    async fn sync_deletion_vector(
        &mut self,
        new_deletion_logs: HashMap<MooncakeDataFileRef, BatchDeletionVector>,
    ) -> IcebergResult<HashMap<MooncakeDataFileRef, PuffinBlobRef>> {
        let mut puffin_deletion_blobs = HashMap::new();
        for (local_data_file, new_deletion_vector) in new_deletion_logs.into_iter() {
            let mut entry = self
                .persisted_data_files
                .get(local_data_file.file_path())
                .unwrap()
                .clone();

            if entry.deletion_vector.get_max_rows() == UNINITIALIZED_BATCH_DELETION_VECTOR_MAX_ROW {
                entry.deletion_vector =
                    BatchDeletionVector::new(new_deletion_vector.get_max_rows());
            }
            entry.deletion_vector.merge_with(&new_deletion_vector);

            // Data filepath in iceberg table.
            let iceberg_data_file = entry.data_file.file_path();
            let puffin_blob = self
                .write_deletion_vector(iceberg_data_file.to_string(), entry.deletion_vector.clone())
                .await?;
            self.persisted_data_files
                .insert(local_data_file.file_path().to_string(), entry);
            puffin_deletion_blobs.insert(local_data_file, puffin_blob);
        }
        Ok(puffin_deletion_blobs)
    }

    /// Process file indices to import.
    /// [`local_data_file_to_remote`] should contain all local data filepath to remote data filepath mapping.
    async fn import_file_indices(
        &mut self,
        file_indices_to_import: &[MooncakeFileIndex],
        local_data_file_to_remote: HashMap<String, String>,
    ) -> IcebergResult<()> {
        let puffin_filepath = self.get_unique_hash_index_v1_filepath();
        let mut puffin_writer = puffin_utils::create_puffin_writer(
            self.iceberg_table.as_ref().unwrap().file_io(),
            &puffin_filepath,
        )
        .await?;

        // TODO(hjiang): Maps from local filepath to remote filepath.
        // After sync, file index still stores local index file location.
        // After cache design, we should be able to provide a "handle" abstraction, which could be either local or remote.
        // The hash map here is merely a workaround to pass remote path to iceberg file index structure.
        let mut local_index_file_to_remote = HashMap::new();

        let mut new_file_indices: Vec<&MooncakeFileIndex> =
            Vec::with_capacity(file_indices_to_import.len());
        for cur_file_index in file_indices_to_import.iter() {
            new_file_indices.push(cur_file_index);
            // Upload new index file to iceberg table.
            for cur_index_block in cur_file_index.index_blocks.iter() {
                let remote_index_block = utils::upload_index_file(
                    self.iceberg_table.as_ref().unwrap(),
                    &cur_index_block.file_path,
                )
                .await?;
                local_index_file_to_remote
                    .insert(cur_index_block.file_path.clone(), remote_index_block);
            }
            self.persisted_file_indices
                .insert(cur_file_index.clone(), puffin_filepath.clone());
        }

        let file_index_blob = FileIndexBlob::new(
            new_file_indices,
            local_index_file_to_remote,
            local_data_file_to_remote,
        );
        let puffin_blob = file_index_blob.as_blob()?;
        puffin_writer
            .add(puffin_blob, iceberg::puffin::CompressionCodec::None)
            .await?;
        self.catalog
            .record_puffin_metadata_and_close(puffin_filepath, puffin_writer)
            .await?;

        Ok(())
    }

    /// Dump file indices into the iceberg table, only new file indices will be persisted into the table.
    /// Return file index ids which should be added into iceberg table.
    ///
    /// TODO(hjiang): Need to configure (1) the number of blobs in a puffin file; and (2) the number of file index in a puffin blob.
    /// For implementation simpicity, put everything in a single file and a single blob.
    async fn sync_file_indices(
        &mut self,
        file_indices_to_import: &[MooncakeFileIndex],
        file_indices_to_remove: &[MooncakeFileIndex],
        local_data_file_to_remote: HashMap<String, String>,
    ) -> IcebergResult<()> {
        // Invariant assertion: file indices to remove should only come from compaction, so there must be new file indices to import.
        if !file_indices_to_remove.is_empty() {
            assert!(!file_indices_to_import.is_empty());
        }

        if file_indices_to_import.is_empty() {
            return Ok(());
        }

        // Process file indices to import.
        self.import_file_indices(file_indices_to_import, local_data_file_to_remote)
            .await?;

        // Process file indices to remove.
        self.catalog.set_puffin_file_to_remove(
            file_indices_to_remove
                .iter()
                .map(|cur_index| self.persisted_file_indices.remove(cur_index).unwrap())
                .collect::<HashSet<String>>(),
        );

        Ok(())
    }

    /// Util function to merge local to remote data filepath mapping, with already persisted one.
    fn merge_local_to_remote_data_file_to_remote(
        &self,
        mut local_data_file_to_remote: HashMap<String, String>,
    ) -> HashMap<String, String> {
        local_data_file_to_remote
            .reserve(local_data_file_to_remote.len() + self.persisted_data_files.len());
        for (cur_local_filepath, cur_entry) in self.persisted_data_files.iter() {
            local_data_file_to_remote.insert(
                cur_local_filepath.clone(),
                cur_entry.data_file.file_path().to_string(),
            );
        }
        local_data_file_to_remote
    }
}

/// TODO(hjiang): Parallelize all IO operations.
#[async_trait]
impl TableManager for IcebergTableManager {
    async fn sync_snapshot(
        &mut self,
        mut snapshot_payload: IcebergSnapshotPayload,
    ) -> IcebergResult<HashMap<MooncakeDataFileRef, PuffinBlobRef>> {
        // Initialize iceberg table on access.
        self.initialize_iceberg_table_for_once().await?;

        // Persist data files.
        let (new_iceberg_data_files, local_data_file_to_remote) = self
<<<<<<< HEAD
            .sync_data_files(std::mem::take(
                &mut snapshot_payload.import_payload.data_files,
            ))
=======
            .sync_data_files(
                std::mem::take(&mut snapshot_payload.data_files),
                &snapshot_payload.new_deletion_vector,
            )
>>>>>>> 2d6fa1d6
            .await?;

        // Update local data file to remote mapping.
        let local_data_file_to_remote =
            self.merge_local_to_remote_data_file_to_remote(local_data_file_to_remote);

        // Persist committed deletion logs.
        let deletion_puffin_blobs = self
            .sync_deletion_vector(std::mem::take(
                &mut snapshot_payload.import_payload.new_deletion_vector,
            ))
            .await?;

        // Merge all file indices to import.
        let mut all_file_indices_to_import = std::mem::take(
            &mut snapshot_payload
                .index_merge_payload
                .new_file_indices_to_import,
        );
        all_file_indices_to_import.extend(std::mem::take(
            &mut snapshot_payload.import_payload.file_indices,
        ));

        self.sync_file_indices(
            &all_file_indices_to_import,
            &snapshot_payload
                .index_merge_payload
                .old_file_indices_to_remove,
            local_data_file_to_remote,
        )
        .await?;

        // Only start append action when there're new data files.
        let mut txn = Transaction::new(self.iceberg_table.as_ref().unwrap());
        if !new_iceberg_data_files.is_empty() {
            let mut action =
                txn.fast_append(/*commit_uuid=*/ None, /*key_metadata=*/ vec![])?;
            action.add_data_files(new_iceberg_data_files)?;
            txn = action.apply().await?;
        }

        // Persist flush lsn at table property, it's just a workaround.
        // The ideal solution is to store at snapshot summary additional properties.
        // Issue: https://github.com/apache/iceberg-rust/issues/1329
        let mut prop = HashMap::new();
        prop.insert(
            MOONCAKE_TABLE_FLUSH_LSN.to_string(),
            snapshot_payload.flush_lsn.to_string(),
        );
        txn = txn.set_properties(prop)?;

        self.iceberg_table = Some(txn.commit(&*self.catalog).await?);
        self.catalog.clear_puffin_metadata();

        Ok(deletion_puffin_blobs)
    }

    async fn load_snapshot_from_table(&mut self) -> IcebergResult<MooncakeSnapshot> {
        assert!(!self.snapshot_loaded);
        self.snapshot_loaded = true;

        // Handle cases which iceberg table doesn't exist.
        self.initialize_iceberg_table_if_exists().await?;
        if self.iceberg_table.is_none() {
            return Ok(MooncakeSnapshot::new(self.mooncake_table_metadata.clone()));
        }

        let table_metadata = self.iceberg_table.as_ref().unwrap().metadata();
        let mut flush_lsn: Option<u64> = None;
        if let Some(lsn) = table_metadata.properties().get(MOONCAKE_TABLE_FLUSH_LSN) {
            flush_lsn = Some(lsn.parse().unwrap());
        }

        // There's nothing stored in iceberg table.
        if table_metadata.current_snapshot().is_none() {
            return Ok(MooncakeSnapshot::new(self.mooncake_table_metadata.clone()));
        }

        // Load table state into iceberg table manager.
        let snapshot_meta = table_metadata.current_snapshot().unwrap();
        let manifest_list = snapshot_meta
            .load_manifest_list(
                self.iceberg_table.as_ref().unwrap().file_io(),
                table_metadata,
            )
            .await?;

        let file_io = self.iceberg_table.as_ref().unwrap().file_io().clone();
        let mut loaded_file_indices = vec![];
        for manifest_file in manifest_list.entries().iter() {
            let manifest = manifest_file.load_manifest(&file_io).await?;
            let (manifest_entries, _) = manifest.into_parts();
            assert!(
                !manifest_entries.is_empty(),
                "Shouldn't have empty manifest file"
            );

            // On load, we do two pass on all entries, to check whether all deletion vector has a corresponding data file.
            for entry in manifest_entries.iter() {
                self.load_data_file_from_manifest_entry(entry.as_ref())
                    .await?;
                let file_indices = self
                    .load_file_indices_from_manifest_entry(entry.as_ref(), &file_io)
                    .await?;
                loaded_file_indices.extend(file_indices);
            }
            for entry in manifest_entries.into_iter() {
                self.load_deletion_vector_from_manifest_entry(entry.as_ref(), &file_io)
                    .await?;
            }
        }

        let mooncake_snapshot = self.transform_to_mooncake_snapshot(loaded_file_indices, flush_lsn);
        Ok(mooncake_snapshot)
    }

    async fn drop_table(&mut self) -> IcebergResult<()> {
        let table_ident = TableIdent::new(
            NamespaceIdent::from_strs(&self.config.namespace).unwrap(),
            self.config.table_name.clone(),
        );
        self.catalog.drop_table(&table_ident).await
    }
}<|MERGE_RESOLUTION|>--- conflicted
+++ resolved
@@ -561,16 +561,9 @@
 
         // Persist data files.
         let (new_iceberg_data_files, local_data_file_to_remote) = self
-<<<<<<< HEAD
             .sync_data_files(std::mem::take(
                 &mut snapshot_payload.import_payload.data_files,
-            ))
-=======
-            .sync_data_files(
-                std::mem::take(&mut snapshot_payload.data_files),
-                &snapshot_payload.new_deletion_vector,
-            )
->>>>>>> 2d6fa1d6
+            ),  &snapshot_payload.new_deletion_vector)
             .await?;
 
         // Update local data file to remote mapping.
