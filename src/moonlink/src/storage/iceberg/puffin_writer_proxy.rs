// iceberg-rust currently doesn't support puffin related features, to write deletion vector into iceberg metadata, we need two things at least:
// 1. the start offset and blob size for each deletion vector
// 2. append blob metadata into manifest file
// So here to workaround the limitation and to avoid/reduce changes to iceberg-rust ourselves, we use a few proxy types to reinterpret the memory directly.
//
// deletion vector spec:
// issue collection: https://github.com/apache/iceberg/issues/11122
// deletion vector table spec: https://github.com/apache/iceberg/pull/11240
//
// puffin blob spec: https://iceberg.apache.org/puffin-spec/?h=deletion#deletion-vector-v1-blob-type

use crate::storage::iceberg::deletion_vector::{
    DELETION_VECTOR_CADINALITY, DELETION_VECTOR_REFERENCED_DATA_FILE,
};
use crate::storage::iceberg::index::{MOONCAKE_HASH_INDEX_V1, MOONCAKE_HASH_INDEX_V1_CARDINALITY};

use std::collections::HashMap;
use uuid::Uuid;

use iceberg::io::FileIO;
use iceberg::puffin::{CompressionCodec, PuffinWriter, DELETION_VECTOR_V1};
use iceberg::spec::{
    DataContentType, DataFile, DataFileFormat, Datum, FormatVersion, ManifestContentType,
    ManifestListWriter, ManifestWriter, ManifestWriterBuilder, Struct, TableMetadata,
};
use iceberg::Result as IcebergResult;

#[derive(Clone, Copy, PartialEq, Eq, Hash, Debug)]
#[allow(dead_code)]
enum PuffinFlagProxy {
    FooterPayloadCompressed = 0,
}

#[derive(Debug, Clone)]
#[allow(dead_code)]
pub(crate) struct PuffinBlobMetadataProxy {
    r#type: String,
    fields: Vec<i32>,
    snapshot_id: i64,
    sequence_number: i64,
    offset: u64,
    length: u64,
    compression_codec: CompressionCodec,
    properties: HashMap<String, String>,
}

#[allow(dead_code)]
struct PuffinWriterProxy {
    writer: Box<dyn iceberg::io::FileWrite>,
    is_header_written: bool,
    num_bytes_written: u64,
    written_blobs_metadata: Vec<PuffinBlobMetadataProxy>,
    properties: HashMap<String, String>,
    footer_compression_codec: CompressionCodec,
    flags: std::collections::HashSet<PuffinFlagProxy>,
}

/// Data file carries data file path, partition tuple, metrics, …
#[derive(Debug, PartialEq, Clone, Eq)]
pub struct DataFileProxy {
    /// field id: 134
    ///
    /// Type of content stored by the data file: data, equality deletes,
    /// or position deletes (all v1 files are data files)
    content: DataContentType,
    /// field id: 100
    ///
    /// Full URI for the file with FS scheme
    file_path: String,
    /// field id: 101
    ///
    /// String file format name, `avro`, `orc`, `parquet`, or `puffin`
    file_format: DataFileFormat,
    /// field id: 102
    ///
    /// Partition data tuple, schema based on the partition spec output using
    /// partition field ids for the struct field ids
    partition: Struct,
    /// field id: 103
    ///
    /// Number of records in this file, or the cardinality of a deletion vector
    record_count: u64,
    /// field id: 104
    ///
    /// Total file size in bytes
    file_size_in_bytes: u64,
    /// field id: 108
    /// key field id: 117
    /// value field id: 118
    ///
    /// Map from column id to the total size on disk of all regions that
    /// store the column. Does not include bytes necessary to read other
    /// columns, like footers. Leave null for row-oriented formats (Avro)
    column_sizes: HashMap<i32, u64>,
    /// field id: 109
    /// key field id: 119
    /// value field id: 120
    ///
    /// Map from column id to number of values in the column (including null
    /// and NaN values)
    value_counts: HashMap<i32, u64>,
    /// field id: 110
    /// key field id: 121
    /// value field id: 122
    ///
    /// Map from column id to number of null values in the column
    null_value_counts: HashMap<i32, u64>,
    /// field id: 137
    /// key field id: 138
    /// value field id: 139
    ///
    /// Map from column id to number of NaN values in the column
    nan_value_counts: HashMap<i32, u64>,
    /// field id: 125
    /// key field id: 126
    /// value field id: 127
    ///
    /// Map from column id to lower bound in the column serialized as binary.
    /// Each value must be less than or equal to all non-null, non-NaN values
    /// in the column for the file.
    ///
    /// Reference:
    ///
    /// - [Binary single-value serialization](https://iceberg.apache.org/spec/#binary-single-value-serialization)
    lower_bounds: HashMap<i32, Datum>,
    /// field id: 128
    /// key field id: 129
    /// value field id: 130
    ///
    /// Map from column id to upper bound in the column serialized as binary.
    /// Each value must be greater than or equal to all non-null, non-Nan
    /// values in the column for the file.
    ///
    /// Reference:
    ///
    /// - [Binary single-value serialization](https://iceberg.apache.org/spec/#binary-single-value-serialization)
    upper_bounds: HashMap<i32, Datum>,
    /// field id: 131
    ///
    /// Implementation-specific key metadata for encryption
    key_metadata: Option<Vec<u8>>,
    /// field id: 132
    /// element field id: 133
    ///
    /// Split offsets for the data file. For example, all row group offsets
    /// in a Parquet file. Must be sorted ascending
    split_offsets: Vec<i64>,
    /// field id: 135
    /// element field id: 136
    ///
    /// Field ids used to determine row equality in equality delete files.
    /// Required when content is EqualityDeletes and should be null
    /// otherwise. Fields with ids listed in this column must be present
    /// in the delete file
    equality_ids: Vec<i32>,
    /// field id: 140
    ///
    /// ID representing sort order for this file.
    ///
    /// If sort order ID is missing or unknown, then the order is assumed to
    /// be unsorted. Only data files and equality delete files should be
    /// written with a non-null order id. Position deletes are required to be
    /// sorted by file and position, not a table order, and should set sort
    /// order id to null. Readers must ignore sort order id for position
    /// delete files.
    sort_order_id: Option<i32>,
    /// field id: 142
    ///
    /// The _row_id for the first row in the data file.
    /// For more details, refer to https://github.com/apache/iceberg/blob/main/format/spec.md#first-row-id-inheritance
    pub(crate) first_row_id: Option<i64>,
    /// This field is not included in spec. It is just store in memory representation used
    /// in process.
    partition_spec_id: i32,
    /// field id: 143
    ///
    /// Fully qualified location (URI with FS scheme) of a data file that all deletes reference.
    /// Position delete metadata can use `referenced_data_file` when all deletes tracked by the
    /// entry are in a single data file. Setting the referenced file is required for deletion vectors.
    referenced_data_file: Option<String>,
    /// field: 144
    ///
    /// The offset in the file where the content starts.
    /// The `content_offset` and `content_size_in_bytes` fields are used to reference a specific blob
    /// for direct access to a deletion vector. For deletion vectors, these values are required and must
    /// exactly match the `offset` and `length` stored in the Puffin footer for the deletion vector blob.
    content_offset: Option<i64>,
    /// field: 145
    ///
    /// The length of a referenced content stored in the file; required if `content_offset` is present
    content_size_in_bytes: Option<i64>,
}

/// Get puffin blob metadata within the puffin write, and close the writer.
/// This function is supposed to be called after all blobs added.
pub(crate) async fn get_puffin_metadata_and_close(
    puffin_writer: PuffinWriter,
) -> IcebergResult<Vec<PuffinBlobMetadataProxy>> {
    let puffin_writer_proxy =
        unsafe { std::mem::transmute::<PuffinWriter, PuffinWriterProxy>(puffin_writer) };
    let puffin_metadata = puffin_writer_proxy.written_blobs_metadata.clone();
    let puffin_writer =
        unsafe { std::mem::transmute::<PuffinWriterProxy, PuffinWriter>(puffin_writer_proxy) };
    puffin_writer.close().await?;
    Ok(puffin_metadata)
}

/// Util function to get `DataFileProxy` for new file index puffin blob.
fn get_data_file_for_file_index(
    puffin_filepath: &str,
    blob_metadata: &PuffinBlobMetadataProxy,
) -> DataFileProxy {
    assert_eq!(blob_metadata.r#type, MOONCAKE_HASH_INDEX_V1);
    DataFileProxy {
        content: DataContentType::Data,
        file_path: puffin_filepath.to_string(),
        file_format: DataFileFormat::Puffin,
        partition: Struct::empty(),
        record_count: blob_metadata
            .properties
            .get(MOONCAKE_HASH_INDEX_V1_CARDINALITY)
            .unwrap()
            .parse()
            .unwrap(),
        file_size_in_bytes: 0, // TODO(hjiang): Not necessary for puffin blob, but worth double confirm.
        column_sizes: HashMap::new(),
        value_counts: HashMap::new(),
        null_value_counts: HashMap::new(),
        nan_value_counts: HashMap::new(),
        lower_bounds: HashMap::new(),
        upper_bounds: HashMap::new(),
        key_metadata: None,
        split_offsets: Vec::new(),
        equality_ids: Vec::new(),
        sort_order_id: None,
        first_row_id: None,
        partition_spec_id: 0,
        referenced_data_file: None,
        content_offset: None,
        content_size_in_bytes: None,
    }
}

/// Util function to get `DataFileProxy` for deletion vector puffin blob.
fn get_data_file_for_deletion_vector(
    puffin_filepath: &str,
    blob_metadata: &PuffinBlobMetadataProxy,
) -> (String /*referenced_data_filepath*/, DataFileProxy) {
    assert_eq!(blob_metadata.r#type, DELETION_VECTOR_V1);
    let referenced_data_filepath = blob_metadata
        .properties
        .get(DELETION_VECTOR_REFERENCED_DATA_FILE)
        .unwrap()
        .clone();

    let data_file = DataFileProxy {
        content: DataContentType::PositionDeletes,
        file_path: puffin_filepath.to_string(),
        file_format: DataFileFormat::Puffin,
        partition: Struct::empty(),
        record_count: blob_metadata
            .properties
            .get(DELETION_VECTOR_CADINALITY)
            .unwrap()
            .parse()
            .unwrap(),
        file_size_in_bytes: 0, // TODO(hjiang): Not necessary for puffin blob, but worth double confirm.
        column_sizes: HashMap::new(),
        value_counts: HashMap::new(),
        null_value_counts: HashMap::new(),
        nan_value_counts: HashMap::new(),
        lower_bounds: HashMap::new(),
        upper_bounds: HashMap::new(),
        key_metadata: None,
        split_offsets: Vec::new(),
        equality_ids: Vec::new(),
        sort_order_id: None,
        first_row_id: None,
        partition_spec_id: 0,
        referenced_data_file: Some(referenced_data_filepath.clone()),
        content_offset: Some(blob_metadata.offset as i64),
        content_size_in_bytes: Some(blob_metadata.length as i64),
    };
    (referenced_data_filepath, data_file)
}

/// Get all manifest files, keep data files unchanged, and merge existing deletion vectors with puffion deletion vector blob and rewrite it.
/// For more details, please refer to https://docs.google.com/document/d/1fIvrRfEHWBephsX0Br2G-Ils_30JIkmGkcdbFbovQjI/edit?usp=sharing
///
/// Note: this function should be called before catalog transaction commit.
///
/// TODO(hjiang): There're too many sequential IO operations to rewrite deletion vectors, need to optimize.
pub(crate) async fn append_puffin_metadata_and_rewrite(
    table_metadata: &TableMetadata,
    file_io: &FileIO,
    puffin_filepath: &str,
    blob_metadata: Vec<PuffinBlobMetadataProxy>,
) -> IcebergResult<()> {
    let latest_seq_no = table_metadata.last_sequence_number();
    let cur_snapshot = table_metadata.current_snapshot().unwrap();
    let manifest_list = cur_snapshot
        .load_manifest_list(file_io, table_metadata)
        .await?;

    // Delete existing manifest list file and rewrite.
    file_io.delete(cur_snapshot.manifest_list()).await?;
    let manifest_list_outfile = file_io.new_output(cur_snapshot.manifest_list())?;
    let mut manifest_list_writer = if table_metadata.format_version() == FormatVersion::V1 {
        ManifestListWriter::v1(
            manifest_list_outfile,
            cur_snapshot.snapshot_id(),
            /*parent_snapshot_id=*/ None,
        )
    } else {
        ManifestListWriter::v2(
            manifest_list_outfile,
            cur_snapshot.snapshot_id(),
            /*parent_snapshot_id=*/ None,
            latest_seq_no,
        )
    };

    // Rewrite the deletion vector manifest files.
<<<<<<< HEAD
    // TODO(hjiang):
    // 1. Double confirm for deletion vector manifest filename.
    // 2. If no 
    let mut deletion_vector_manifest_writer = ManifestWriterBuilder::new(
        file_io.new_output(format!(
            "{}/metadata/{}-m0.avro",
            table_metadata.location(),
            Uuid::new_v4()
        ))?,
        table_metadata.current_snapshot_id(),
        /*key_metadata=*/ vec![],
        table_metadata.current_schema().clone(),
        table_metadata.default_partition_spec().as_ref().clone(),
    )
    .build_v2_deletes();
=======
    // TODO(hjiang): Double confirm for deletion vector manifest filename.
    let mut deletion_vector_manifest_writer: Option<ManifestWriter> = None;
    let mut file_index_manifest_writer: Option<ManifestWriter> = None;
    let init_deletion_vector_manifest_writer_for_once =
        |writer: &mut Option<ManifestWriter>| -> IcebergResult<()> {
            if writer.is_some() {
                return Ok(());
            }
            let new_writer = ManifestWriterBuilder::new(
                file_io.new_output(format!(
                    "{}/metadata/{}-m0.avro",
                    table_metadata.location(),
                    Uuid::new_v4()
                ))?,
                table_metadata.current_snapshot_id(),
                /*key_metadata=*/ vec![],
                table_metadata.current_schema().clone(),
                table_metadata.default_partition_spec().as_ref().clone(),
            )
            .build_v2_deletes();
            *writer = Some(new_writer);
            Ok(())
        };
>>>>>>> 725550d1

    // Write new file index manifest files.
    let init_file_index_manifest_writer =
        |writer: &mut Option<ManifestWriter>| -> IcebergResult<()> {
            if writer.is_some() {
                return Ok(());
            }
            let new_writer = ManifestWriterBuilder::new(
                file_io.new_output(format!(
                    "{}/metadata/{}-m0.avro",
                    table_metadata.location(),
                    Uuid::new_v4()
                ))?,
                table_metadata.current_snapshot_id(),
                /*key_metadata=*/ vec![],
                table_metadata.current_schema().clone(),
                table_metadata.default_partition_spec().as_ref().clone(),
            )
            .build_v2_data();
            *writer = Some(new_writer);
            Ok(())
        };

    // Map from referenced data file to deletion vector manifest entry.
    let mut existing_deletion_vector_entries = HashMap::new();

    // Iterate through all manifest files, keep data manifest files (including data files and hash index files) and merge all deletion vectors.
    for cur_manifest_file in manifest_list.entries() {
        if cur_manifest_file.content == ManifestContentType::Data {
            manifest_list_writer.add_manifests([cur_manifest_file.clone()].into_iter())?;
            continue;
        }

        let manifest = cur_manifest_file.load_manifest(file_io).await?;
        let (manifest_entries, _) = manifest.into_parts();
        for cur_manifest_entry in manifest_entries.into_iter() {
            assert_eq!(
                cur_manifest_entry.file_format(),
                DataFileFormat::Puffin,
                "Expect manifest entry to be either parquet or puffin."
            );
            let old_entry = existing_deletion_vector_entries.insert(
                cur_manifest_entry
                    .data_file()
                    .referenced_data_file()
                    .unwrap(),
                cur_manifest_entry,
            );
            assert!(
                old_entry.is_none(),
                "Deletion vector for the same data file {:?} appeared for multiple times!",
                old_entry.unwrap().data_file().file_path()
            );
        }
    }

    // Append puffin blobs into existing manifest entries.
    let mut need_to_flush_index_manifest = false;
    let mut need_to_flush_deletion_vector_manifest = false;
    for cur_blob_metadata in blob_metadata.iter() {
        // Handle mooncake hash index v1.
        if cur_blob_metadata.r#type == MOONCAKE_HASH_INDEX_V1 {
            let new_data_file = get_data_file_for_file_index(puffin_filepath, cur_blob_metadata);
            let data_file =
                unsafe { std::mem::transmute::<DataFileProxy, DataFile>(new_data_file) };
            init_file_index_manifest_writer(&mut file_index_manifest_writer)?;
            file_index_manifest_writer
                .as_mut()
                .unwrap()
                .add_file(data_file, cur_blob_metadata.sequence_number)?;
            need_to_flush_index_manifest = true;
            continue;
        }

        // Handle deletion vectors.
        let (referenced_data_filepath, new_data_file) =
            get_data_file_for_deletion_vector(puffin_filepath, cur_blob_metadata);
        existing_deletion_vector_entries.remove(&referenced_data_filepath);
        let data_file = unsafe { std::mem::transmute::<DataFileProxy, DataFile>(new_data_file) };
<<<<<<< HEAD
        deletion_vector_manifest_writer.add_file(data_file, cur_blob_metadata.sequence_number)?;
        need_to_flush_deletion_vector_manifest = true;
=======
        init_deletion_vector_manifest_writer_for_once(&mut deletion_vector_manifest_writer)?;
        deletion_vector_manifest_writer
            .as_mut()
            .unwrap()
            .add_file(data_file, cur_blob_metadata.sequence_number)?;
>>>>>>> 725550d1
    }

    // Add old deletion vector entries which doesn't get overwritten.
    for (_, cur_manifest_entry) in existing_deletion_vector_entries.drain() {
        init_deletion_vector_manifest_writer_for_once(&mut deletion_vector_manifest_writer)?;
        deletion_vector_manifest_writer.as_mut().unwrap().add_file(
            cur_manifest_entry.data_file().clone(),
            cur_manifest_entry.sequence_number().unwrap(),
        )?;
        need_to_flush_deletion_vector_manifest = true;
    }

    // Flush manifest file.
<<<<<<< HEAD
    if need_to_flush_index_manifest {
        let index_file_manifest = new_file_index_manifest_writer.write_manifest_file().await?;
        manifest_list_writer.add_manifests(std::iter::once(index_file_manifest))?;
    }
    if need_to_flush_deletion_vector_manifest {
        let deletion_vector_manifest = deletion_vector_manifest_writer
=======
    if file_index_manifest_writer.is_some() {
        let index_file_manifest = file_index_manifest_writer
            .take()
            .unwrap()
            .write_manifest_file()
            .await?;
        manifest_list_writer.add_manifests(std::iter::once(index_file_manifest))?;
    }
    if deletion_vector_manifest_writer.is_some() {
        let deletion_vector_manifest = deletion_vector_manifest_writer
            .take()
            .unwrap()
>>>>>>> 725550d1
            .write_manifest_file()
            .await?;
        manifest_list_writer.add_manifests(std::iter::once(deletion_vector_manifest))?;
    }
<<<<<<< HEAD
    
=======

>>>>>>> 725550d1
    // Flush the manifest list, there's no need to rewrite metadata.
    manifest_list_writer.close().await?;

    Ok(())
}<|MERGE_RESOLUTION|>--- conflicted
+++ resolved
@@ -321,23 +321,6 @@
     };
 
     // Rewrite the deletion vector manifest files.
-<<<<<<< HEAD
-    // TODO(hjiang):
-    // 1. Double confirm for deletion vector manifest filename.
-    // 2. If no 
-    let mut deletion_vector_manifest_writer = ManifestWriterBuilder::new(
-        file_io.new_output(format!(
-            "{}/metadata/{}-m0.avro",
-            table_metadata.location(),
-            Uuid::new_v4()
-        ))?,
-        table_metadata.current_snapshot_id(),
-        /*key_metadata=*/ vec![],
-        table_metadata.current_schema().clone(),
-        table_metadata.default_partition_spec().as_ref().clone(),
-    )
-    .build_v2_deletes();
-=======
     // TODO(hjiang): Double confirm for deletion vector manifest filename.
     let mut deletion_vector_manifest_writer: Option<ManifestWriter> = None;
     let mut file_index_manifest_writer: Option<ManifestWriter> = None;
@@ -361,7 +344,6 @@
             *writer = Some(new_writer);
             Ok(())
         };
->>>>>>> 725550d1
 
     // Write new file index manifest files.
     let init_file_index_manifest_writer =
@@ -419,8 +401,6 @@
     }
 
     // Append puffin blobs into existing manifest entries.
-    let mut need_to_flush_index_manifest = false;
-    let mut need_to_flush_deletion_vector_manifest = false;
     for cur_blob_metadata in blob_metadata.iter() {
         // Handle mooncake hash index v1.
         if cur_blob_metadata.r#type == MOONCAKE_HASH_INDEX_V1 {
@@ -432,7 +412,6 @@
                 .as_mut()
                 .unwrap()
                 .add_file(data_file, cur_blob_metadata.sequence_number)?;
-            need_to_flush_index_manifest = true;
             continue;
         }
 
@@ -441,16 +420,11 @@
             get_data_file_for_deletion_vector(puffin_filepath, cur_blob_metadata);
         existing_deletion_vector_entries.remove(&referenced_data_filepath);
         let data_file = unsafe { std::mem::transmute::<DataFileProxy, DataFile>(new_data_file) };
-<<<<<<< HEAD
-        deletion_vector_manifest_writer.add_file(data_file, cur_blob_metadata.sequence_number)?;
-        need_to_flush_deletion_vector_manifest = true;
-=======
         init_deletion_vector_manifest_writer_for_once(&mut deletion_vector_manifest_writer)?;
         deletion_vector_manifest_writer
             .as_mut()
             .unwrap()
             .add_file(data_file, cur_blob_metadata.sequence_number)?;
->>>>>>> 725550d1
     }
 
     // Add old deletion vector entries which doesn't get overwritten.
@@ -460,18 +434,9 @@
             cur_manifest_entry.data_file().clone(),
             cur_manifest_entry.sequence_number().unwrap(),
         )?;
-        need_to_flush_deletion_vector_manifest = true;
     }
 
     // Flush manifest file.
-<<<<<<< HEAD
-    if need_to_flush_index_manifest {
-        let index_file_manifest = new_file_index_manifest_writer.write_manifest_file().await?;
-        manifest_list_writer.add_manifests(std::iter::once(index_file_manifest))?;
-    }
-    if need_to_flush_deletion_vector_manifest {
-        let deletion_vector_manifest = deletion_vector_manifest_writer
-=======
     if file_index_manifest_writer.is_some() {
         let index_file_manifest = file_index_manifest_writer
             .take()
@@ -484,16 +449,11 @@
         let deletion_vector_manifest = deletion_vector_manifest_writer
             .take()
             .unwrap()
->>>>>>> 725550d1
             .write_manifest_file()
             .await?;
         manifest_list_writer.add_manifests(std::iter::once(deletion_vector_manifest))?;
     }
-<<<<<<< HEAD
-    
-=======
-
->>>>>>> 725550d1
+
     // Flush the manifest list, there's no need to rewrite metadata.
     manifest_list_writer.close().await?;
 
