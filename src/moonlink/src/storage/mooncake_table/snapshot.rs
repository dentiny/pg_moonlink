use super::data_batches::{create_batch_from_rows, InMemoryBatch};
use super::delete_vector::BatchDeletionVector;
use super::{Snapshot, SnapshotTask, TableConfig, TableMetadata};
use crate::error::Result;
use crate::storage::iceberg::iceberg_table_manager::{
    IcebergOperation, IcebergTableConfig, IcebergTableManager,
};
use crate::storage::index::Index;
use crate::storage::mooncake_table::shared_array::SharedRowBufferSnapshot;
use crate::storage::mooncake_table::MoonlinkRow;
use crate::storage::storage_utils::{ProcessedDeletionRecord, RawDeletionRecord, RecordLocation};
use parquet::arrow::ArrowWriter;
use std::collections::{BTreeMap, HashMap};
use std::mem::take;
use std::path::PathBuf;
use std::sync::Arc;

pub(crate) struct SnapshotTableState {
    /// Mooncake table config.
    mooncake_table_config: TableConfig,

    /// Current snapshot
    current_snapshot: Snapshot,

    /// In memory RecordBatches, maps from batch to in-memory batch.
    batches: BTreeMap<u64, InMemoryBatch>,

    /// Latest rows
    rows: Option<SharedRowBufferSnapshot>,

    // UNDONE(BATCH_INSERT):
    // Track uncommitted disk files/ batches from big batch insert

    // There're three types of deletion records:
    // 1. Uncommitted deletion logs
    // 2. Committed and persisted deletion logs, which are reflected at `snapshot::disk_files` along with the corresponding data files
    // 3. Committed but not yet persisted deletion logs
    //
    // Type-3, committed but not yet persisted deletion logs.
    committed_deletion_log: Vec<ProcessedDeletionRecord>,
    uncommitted_deletion_log: Vec<Option<ProcessedDeletionRecord>>,

    /// Last commit point
    last_commit: RecordLocation,

    /// Iceberg table manager, used to sync snapshot to the corresponding iceberg table.
    ///
    /// TODO(hjiang): Figure out a way to store dynamic trait for mock-based unit test.
    iceberg_table_manager: IcebergTableManager,
}

#[derive(Debug)]
pub struct PuffinDeletionBlob {
    /// Index of data files.
    pub data_file_index: u32,
    pub puffin_filepath: String,
    pub start_offset: u32,
    pub blob_size: u32,
}

pub struct ReadOutput {
    /// Contains two parts:
    /// 1. Committed and persisted data files.
    /// 2. Associated files, which include committed but un-persisted records.
    pub file_paths: Vec<String>,
    /// Deletion vectors.
    pub deletion_vectors: Vec<PuffinDeletionBlob>,
    /// Committed but un-persisted positional deletion records.
    pub positional_deletions: Vec<(u32 /*file_index*/, u32 /*row_index*/)>,
    /// Contains committed but non-persisted record batches, which are persisted as temporary data files on local filesystem.
    pub associated_files: Vec<String>,
}

impl SnapshotTableState {
    pub(super) async fn new(
        metadata: Arc<TableMetadata>,
        iceberg_table_config: IcebergTableConfig,
    ) -> Self {
        let mut batches = BTreeMap::new();
        batches.insert(0, InMemoryBatch::new(metadata.config.batch_size));

        let mut iceberg_table_manager =
            IcebergTableManager::new(metadata.clone(), iceberg_table_config);
        let snapshot = iceberg_table_manager
            .load_snapshot_from_table()
            .await
            .unwrap();

        Self {
            mooncake_table_config: metadata.config.clone(),
            current_snapshot: snapshot,
            batches,
            rows: None,
            last_commit: RecordLocation::MemoryBatch(0, 0),
            committed_deletion_log: Vec::new(),
            uncommitted_deletion_log: Vec::new(),
            iceberg_table_manager,
        }
    }

    /// Update data file flush LSN.
    pub(crate) fn update_flush_lsn(&mut self, lsn: u64) {
        self.current_snapshot.data_file_flush_lsn = Some(lsn)
    }

    /// Aggregate committed deletion logs to flush point.
    fn aggregate_ondisk_committed_deletion_logs(&self) -> HashMap<PathBuf, BatchDeletionVector> {
        let mut aggregated_deletion_logs = std::collections::HashMap::new();
        if self.current_snapshot.data_file_flush_lsn.is_none() {
            return aggregated_deletion_logs;
        }

        let flush_point_lsn = self.current_snapshot.data_file_flush_lsn.unwrap();
        for cur_deletion_log in self.committed_deletion_log.iter() {
            assert!(
                cur_deletion_log.lsn <= self.current_snapshot.snapshot_version,
                "Committed deletion log {:?} is later than current snapshot LSN {}",
                cur_deletion_log,
                self.current_snapshot.snapshot_version
            );
            if cur_deletion_log.lsn > flush_point_lsn {
                continue;
            }
            if let RecordLocation::DiskFile(file_id, row_idx) = &cur_deletion_log.pos {
                let filepath = (*file_id.0).clone();
                let deletion_vector = aggregated_deletion_logs
                    .entry(filepath)
                    .or_insert_with(|| BatchDeletionVector::new(1000));
                assert!(deletion_vector.delete_row(*row_idx));
            }
        }
        aggregated_deletion_logs
    }

    pub(super) async fn update_snapshot(&mut self, mut task: SnapshotTask) -> u64 {
        // To reduce iceberg write frequency, only create new iceberg snapshot when there're new data files.
        let new_data_files = task.get_new_data_files();

        self.merge_mem_indices(&mut task);
        self.finalize_batches(&mut task);
        self.integrate_disk_slices(&mut task);

        self.rows = take(&mut task.new_rows);
        self.process_deletion_log(&mut task);

        if task.new_lsn != 0 {
            self.current_snapshot.snapshot_version = task.new_lsn;
        }
        if let Some(cp) = task.new_commit_point {
            self.last_commit = cp;
        }

<<<<<<< HEAD
        // Till this point, committed changes have been reflected to current snapshot; sync the latest change to iceberg.
=======
        // Sync the latest change to iceberg, only triggered when there're new data files generated.
        // To reduce iceberg persistence overhead, we only snapshot when (1) there're persisted data files, or (2) accumulated unflushed deletion vector exceeds threshold.
        // To achieve consistency between data files and deletion vectors, we only consider those with persisted data files.
        //
>>>>>>> b9fbfc07
        // TODO(hjiang): Error handling for snapshot sync-up.
        // TODO(hjiang): Need to prune committed deletion logs, will finish in the next PR.
        // TODO(hjiang): Should also trigger when there're large number of new deletions.
        //
        // TODO(hjiang): Add unit test where there're no new disk files.
        if self.current_snapshot.data_file_flush_lsn.is_some()
            && new_data_files.len()
                >= self
                    .mooncake_table_config
                    .iceberg_snapshot_new_data_file_count()
        {
            let flush_lsn = self.current_snapshot.data_file_flush_lsn.unwrap();
            let aggregated_committed_deletion_logs =
                self.aggregate_ondisk_committed_deletion_logs();
            self.iceberg_table_manager
                .sync_snapshot(
                    flush_lsn,
                    new_data_files,
                    aggregated_committed_deletion_logs,
                    self.current_snapshot.get_file_indices(),
                )
                .await
                .unwrap();
        }

        // TODO(hjiang): Committed deletion logs should be pruned.
        self.committed_deletion_log.clear();

        self.current_snapshot.snapshot_version
    }

    fn merge_mem_indices(&mut self, task: &mut SnapshotTask) {
        for idx in take(&mut task.new_mem_indices) {
            self.current_snapshot.indices.insert_memory_index(idx);
        }
    }

    fn finalize_batches(&mut self, task: &mut SnapshotTask) {
        if task.new_record_batches.is_empty() {
            return;
        }

        let incoming = take(&mut task.new_record_batches);
        // close previously‐open batch
        assert!(self.batches.values().last().unwrap().data.is_none());
        self.batches.last_entry().unwrap().get_mut().data = Some(incoming[0].1.clone());

        // start a fresh empty batch after the newest data
        let batch_size = self.current_snapshot.metadata.config.batch_size;
        let next_id = incoming.last().unwrap().0 + 1;
        self.batches.insert(next_id, InMemoryBatch::new(batch_size));

        // add completed batches
        self.batches
            .extend(incoming.into_iter().skip(1).map(|(id, rb)| {
                (
                    id,
                    InMemoryBatch {
                        data: Some(rb.clone()),
                        deletions: BatchDeletionVector::new(rb.num_rows()),
                    },
                )
            }));
    }

    fn integrate_disk_slices(&mut self, task: &mut SnapshotTask) {
        for mut slice in take(&mut task.new_disk_slices) {
            // register new files
            self.current_snapshot.disk_files.extend(
                slice
                    .output_files()
                    .iter()
                    .map(|(f, rows)| (f.clone(), BatchDeletionVector::new(*rows))),
            );

            // remap deletions written *after* this slice’s LSN
            let write_lsn = slice.lsn();
            let cut = self.committed_deletion_log.partition_point(|d| {
                d.lsn
                    <= write_lsn.expect(
                        "Critical: LSN is None after it should have been updated by commit process",
                    )
            });

            self.committed_deletion_log[cut..]
                .iter_mut()
                .for_each(|d| slice.remap_deletion_if_needed(d));

            self.uncommitted_deletion_log
                .iter_mut()
                .flatten()
                .for_each(|d| slice.remap_deletion_if_needed(d));

            // swap indices and drop in-memory batches that were flushed
            if let Some(on_disk_index) = slice.take_index() {
                self.current_snapshot
                    .indices
                    .insert_file_index(on_disk_index);
            }
            self.current_snapshot
                .indices
                .delete_memory_index(slice.old_index());

            slice.input_batches().iter().for_each(|b| {
                self.batches.remove(&b.id);
            });
        }
    }

    fn process_delete_record(&mut self, deletion: RawDeletionRecord) -> ProcessedDeletionRecord {
        // Fast-path: The row we are deleting was in the mem slice so we already have the position
        if let Some(pos) = deletion.pos {
            return Self::build_processed_deletion(deletion, pos.into());
        }

        // Locate all candidate positions for this record that have **not** yet been deleted.
        let mut candidates: Vec<RecordLocation> = self
            .current_snapshot
            .indices
            .find_record(&deletion)
            .into_iter()
            .filter(|loc| !self.is_deleted(loc))
            .collect();

        match candidates.len() {
            0 => panic!("can't find deletion record"),
            1 => Self::build_processed_deletion(deletion, candidates.pop().unwrap()),
            _ => {
                // Multiple candidates → disambiguate via full row identity comparison.
                let identity = deletion
                    .row_identity
                    .as_ref()
                    .expect("row_identity required when multiple matches");

                let pos = candidates
                    .into_iter()
                    .find(|loc| self.matches_identity(loc, identity))
                    .expect("can't find valid record to delete");

                Self::build_processed_deletion(deletion, pos)
            }
        }
    }

    #[inline]
    fn build_processed_deletion(
        deletion: RawDeletionRecord,
        pos: RecordLocation,
    ) -> ProcessedDeletionRecord {
        ProcessedDeletionRecord {
            _lookup_key: deletion.lookup_key,
            pos,
            lsn: deletion.lsn,
        }
    }

    /// Returns `true` if the location has already been marked deleted.
    fn is_deleted(&mut self, loc: &RecordLocation) -> bool {
        match loc {
            RecordLocation::MemoryBatch(batch_id, row_id) => self
                .batches
                .get_mut(batch_id)
                .expect("missing batch")
                .deletions
                .is_deleted(*row_id),

            RecordLocation::DiskFile(file_name, row_id) => self
                .current_snapshot
                .disk_files
                .get_mut(file_name.0.as_ref())
                .expect("missing disk file")
                .is_deleted(*row_id),
        }
    }

    /// Verifies that `loc` matches the provided `identity`.
    fn matches_identity(&self, loc: &RecordLocation, identity: &MoonlinkRow) -> bool {
        match loc {
            RecordLocation::MemoryBatch(batch_id, row_id) => {
                let batch = self.batches.get(batch_id).expect("missing batch");
                identity.equals_record_batch_at_offset(
                    batch.data.as_ref().expect("batch missing data"),
                    *row_id,
                    &self.current_snapshot.metadata.identity,
                )
            }
            RecordLocation::DiskFile(file_name, row_id) => {
                let name = file_name.0.to_string_lossy();
                identity.equals_parquet_at_offset(
                    &name,
                    *row_id,
                    &self.current_snapshot.metadata.identity,
                )
            }
        }
    }

    /// Commit a row deletion record.
    fn commit_deletion(&mut self, deletion: ProcessedDeletionRecord) {
        match &deletion.pos {
            RecordLocation::MemoryBatch(batch_id, row_id) => {
                if self.batches.contains_key(batch_id) {
                    // Possible we deleted an in memory row that was flushed
                    let res = self
                        .batches
                        .get_mut(batch_id)
                        .unwrap()
                        .deletions
                        .delete_row(*row_id);
                    assert!(res);
                }
            }
            RecordLocation::DiskFile(file_name, row_id) => {
                let res = self
                    .current_snapshot
                    .disk_files
                    .get_mut(file_name.0.as_ref())
                    .unwrap()
                    .delete_row(*row_id);
                assert!(res);
            }
        }
        self.committed_deletion_log.push(deletion);
    }

    fn process_deletion_log(&mut self, task: &mut SnapshotTask) {
        self.advance_pending_deletions(task);
        self.apply_new_deletions(task);
    }

    /// Update, commit, or re-queue previously seen deletions.
    fn advance_pending_deletions(&mut self, task: &SnapshotTask) {
        let mut still_uncommitted = Vec::new();

        for mut entry in take(&mut self.uncommitted_deletion_log) {
            let deletion = entry.take().unwrap();
            if deletion.lsn <= task.new_lsn {
                self.commit_deletion(deletion);
            } else {
                still_uncommitted.push(Some(deletion));
            }
        }

        self.uncommitted_deletion_log = still_uncommitted;
    }

    /// Convert raw deletions discovered by the snapshot task and either commit
    /// them or defer until their LSN becomes visible.
    fn apply_new_deletions(&mut self, task: &mut SnapshotTask) {
        for raw in take(&mut task.new_deletions) {
            let processed = self.process_delete_record(raw);
            if processed.lsn <= task.new_lsn {
                self.commit_deletion(processed);
            } else {
                self.uncommitted_deletion_log.push(Some(processed));
            }
        }
    }

    /// Get committed deletion record for current snapshot.
    fn get_deletion_records(
        &self,
    ) -> Vec<(
        u32, /*index of disk file in snapshot*/
        u32, /*row id*/
    )> {
        let mut ret = Vec::new();
        for deletion in self.committed_deletion_log.iter() {
            if let RecordLocation::DiskFile(file_name, row_id) = &deletion.pos {
                for (id, (file, _)) in self.current_snapshot.disk_files.iter().enumerate() {
                    if *file == *file_name.0 {
                        ret.push((id as u32, *row_id as u32));
                        break;
                    }
                }
            }
        }
        ret
    }

    pub(crate) fn request_read(&self) -> Result<ReadOutput> {
        let mut file_paths: Vec<String> =
            Vec::with_capacity(self.current_snapshot.disk_files.len());
        let mut associated_files = Vec::new();
        let deletions = self.get_deletion_records();
        file_paths.extend(
            self.current_snapshot
                .disk_files
                .keys()
                .map(|path| path.to_string_lossy().to_string()),
        );

        // For committed but not persisted records, we create a temporary file for them, which gets deleted after query completion.
        let file_path = self.current_snapshot.get_name_for_inmemory_file();
        if file_path.exists() {
            file_paths.push(file_path.to_string_lossy().to_string());
            associated_files.push(file_path.to_string_lossy().to_string());
            return Ok(ReadOutput {
                file_paths,
                deletions,
                associated_files,
            });
        }

        assert!(matches!(
            self.last_commit,
            RecordLocation::MemoryBatch(_, _)
        ));
        let (batch_id, row_id) = self.last_commit.clone().into();
        if batch_id > 0 || row_id > 0 {
            // add all batches
            let mut filtered_batches = Vec::new();
            let schema = self.current_snapshot.metadata.schema.clone();
            for (id, batch) in self.batches.iter() {
                if *id < batch_id {
                    if let Some(filtered_batch) = batch.get_filtered_batch()? {
                        filtered_batches.push(filtered_batch);
                    }
                } else if *id == batch_id && row_id > 0 {
                    if batch.data.is_some() {
                        if let Some(filtered_batch) = batch.get_filtered_batch_with_limit(row_id)? {
                            filtered_batches.push(filtered_batch);
                        }
                    } else {
                        let rows = self.rows.as_ref().unwrap().get_buffer(row_id);
                        let deletions = &self
                            .batches
                            .values()
                            .last()
                            .expect("batch not found")
                            .deletions;
                        let batch = create_batch_from_rows(rows, schema.clone(), deletions);
                        filtered_batches.push(batch);
                    }
                }
            }

            if !filtered_batches.is_empty() {
                // Build a parquet file from current record batches
                //
                let mut parquet_writer =
                    ArrowWriter::try_new(std::fs::File::create(&file_path).unwrap(), schema, None)?;
                for batch in filtered_batches.iter() {
                    parquet_writer.write(batch)?;
                }
                parquet_writer.close()?;
                file_paths.push(file_path.to_string_lossy().to_string());
                associated_files.push(file_path.to_string_lossy().to_string());
            }
        }
        Ok(ReadOutput {
            file_paths,
            deletions,
            associated_files,
        })
    }
}<|MERGE_RESOLUTION|>--- conflicted
+++ resolved
@@ -150,14 +150,11 @@
             self.last_commit = cp;
         }
 
-<<<<<<< HEAD
         // Till this point, committed changes have been reflected to current snapshot; sync the latest change to iceberg.
-=======
         // Sync the latest change to iceberg, only triggered when there're new data files generated.
         // To reduce iceberg persistence overhead, we only snapshot when (1) there're persisted data files, or (2) accumulated unflushed deletion vector exceeds threshold.
         // To achieve consistency between data files and deletion vectors, we only consider those with persisted data files.
         //
->>>>>>> b9fbfc07
         // TODO(hjiang): Error handling for snapshot sync-up.
         // TODO(hjiang): Need to prune committed deletion logs, will finish in the next PR.
         // TODO(hjiang): Should also trigger when there're large number of new deletions.
