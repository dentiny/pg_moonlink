use crate::storage::index::file_index_id::get_next_file_index_id;
use crate::storage::storage_utils::{MooncakeDataFileRef, RecordLocation};
use futures::executor::block_on;
use memmap2::Mmap;
use std::collections::BinaryHeap;
use std::fmt;
use std::fmt::Debug;
use std::io::Cursor;
use std::io::SeekFrom;
use std::path::PathBuf;
use std::sync::Arc;
use tokio::fs::File as AsyncFile;
use tokio::io::BufWriter as AsyncBufWriter;
use tokio_bitstream_io::{
    BigEndian as AsyncBigEndian, BitRead as AsyncBitRead, BitReader as AsyncBitReader,
    BitWrite as AsyncBitWrite, BitWriter as AsyncBitWriter,
};

// Constants
const HASH_BITS: u32 = 64;
const _MAX_BLOCK_SIZE: u32 = 2 * 1024 * 1024 * 1024; // 2GB
const _TARGET_NUM_FILES_PER_INDEX: u32 = 4000;
const _INVALID_FILE_ID: u32 = 0xFFFFFFFF;

fn splitmix64(mut x: u64) -> u64 {
    x = x.wrapping_add(0x9E3779B97F4A7C15);
    let mut z = x;
    z = (z ^ (z >> 30)).wrapping_mul(0xBF58476D1CE4E5B9);
    z = (z ^ (z >> 27)).wrapping_mul(0x94D049BB133111EB);
    z ^ (z >> 31)
}
/// Hash index
/// that maps a u64 to [seg_idx, row_idx]
///
/// Structure:
/// Buckets:
/// [entry_offset],[entry_offset]...[entry_offset]
///
/// Values
/// [lower_bit_hash, seg_idx, row_idx]
#[derive(Clone)]
pub struct GlobalIndex {
    /// A unique id to identify each global index.
    pub(crate) global_index_id: u32,

    pub(crate) files: Vec<MooncakeDataFileRef>,
    pub(crate) num_rows: u32,
    pub(crate) hash_bits: u32,
    pub(crate) hash_upper_bits: u32,
    pub(crate) hash_lower_bits: u32,
    pub(crate) seg_id_bits: u32,
    pub(crate) row_id_bits: u32,
    pub(crate) bucket_bits: u32,

    pub(crate) index_blocks: Vec<IndexBlock>,
}

#[derive(Clone)]
pub(crate) struct IndexBlock {
    pub(crate) bucket_start_idx: u32,
    pub(crate) bucket_end_idx: u32,
    pub(crate) bucket_start_offset: u64,
    pub(crate) file_path: String,
    data: Arc<Option<Mmap>>,
}

impl IndexBlock {
    pub(crate) async fn new(
        bucket_start_idx: u32,
        bucket_end_idx: u32,
        bucket_start_offset: u64,
        file_path: String,
    ) -> Self {
        let file = tokio::fs::File::open(file_path.clone()).await.unwrap();
        let data = unsafe { Mmap::map(&file).unwrap() };

        println!("initialize new index block over at {:?}:{:?}", file!(), line!());

        Self {
            bucket_start_idx,
            bucket_end_idx,
            bucket_start_offset,
            file_path,
            data: Arc::new(Some(data)),
        }
    }

    async fn _create_iterator<'a>(
        &'a self,
        metadata: &'a GlobalIndex,
        file_id_remap: &'a Vec<u32>,
    ) -> IndexBlockIterator<'a> {
        IndexBlockIterator::_new(self, metadata, file_id_remap).await
    }

    #[inline]
    async fn read_bucket(
        &self,
        bucket_idx: u32,
        reader: &mut AsyncBitReader<Cursor<&[u8]>, AsyncBigEndian>,
        metadata: &GlobalIndex,
    ) -> (u32, u32) {
        reader
            .seek_bits(SeekFrom::Start(
                (bucket_idx * metadata.bucket_bits) as u64 + self.bucket_start_offset,
            ))
            .await
            .unwrap();
        let start = reader.read::<u32>(metadata.bucket_bits).await.unwrap();
        let end = reader.read::<u32>(metadata.bucket_bits).await.unwrap();
        (start, end)
    }

    #[inline]
    async fn read_entry(
        &self,
        reader: &mut AsyncBitReader<Cursor<&[u8]>, AsyncBigEndian>,
        metadata: &GlobalIndex,
    ) -> (u64, usize, usize) {
        let hash = reader.read::<u64>(metadata.hash_lower_bits).await.unwrap();
        let seg_idx = reader.read::<u32>(metadata.seg_id_bits).await.unwrap();
        let row_idx = reader.read::<u32>(metadata.row_id_bits).await.unwrap();
        (hash, seg_idx as usize, row_idx as usize)
    }

    async fn read(
        &self,
        target_lower_hash: u64,
        bucket_idx: u32,
        metadata: &GlobalIndex,
    ) -> Vec<RecordLocation> {
        assert!(bucket_idx >= self.bucket_start_idx && bucket_idx < self.bucket_end_idx);
        let cursor = Cursor::new(self.data.as_ref().as_ref().unwrap().as_ref());
        let mut reader = AsyncBitReader::endian(cursor, AsyncBigEndian);
        let mut entry_reader = reader.clone();
        let (entry_start, entry_end) = self.read_bucket(bucket_idx, &mut reader, metadata).await;
        if entry_start != entry_end {
            let mut results = Vec::new();
            entry_reader
                .seek_bits(SeekFrom::Start(
                    entry_start as u64
                        * (metadata.hash_lower_bits + metadata.seg_id_bits + metadata.row_id_bits)
                            as u64,
                ))
                .await
                .unwrap();
            for _i in entry_start..entry_end {
                let (hash, seg_idx, row_idx) = self.read_entry(&mut entry_reader, metadata).await;
                if hash == target_lower_hash {
                    results.push(RecordLocation::DiskFile(
                        metadata.files[seg_idx].file_id(),
                        row_idx,
                    ));
                }
            }
            results
        } else {
            vec![]
        }
    }
}

impl GlobalIndex {
    pub async fn search(&self, value: &u64) -> Vec<RecordLocation> {
        let target_hash = splitmix64(*value);
        let lower_hash = target_hash & ((1 << self.hash_lower_bits) - 1);
        let bucket_idx = (target_hash >> self.hash_lower_bits) as u32;
        for block in self.index_blocks.iter() {
            if bucket_idx >= block.bucket_start_idx && bucket_idx < block.bucket_end_idx {
                return block.read(lower_hash, bucket_idx, self).await;
            }
        }
        vec![]
    }

    pub async fn _create_iterator<'a>(
        &'a self,
        file_id_remap: &'a Vec<u32>,
    ) -> GlobalIndexIterator<'a> {
        GlobalIndexIterator::_new(self, file_id_remap).await
    }
}

// ================================
// Builders
// ================================
struct IndexBlockBuilder {
    bucket_start_idx: u32,
    bucket_end_idx: u32,
    buckets: Vec<u32>,
    file_path: PathBuf,
    entry_writer: AsyncBitWriter<AsyncBufWriter<AsyncFile>, AsyncBigEndian>,
    current_bucket: u32,
    current_entry: u32,
}

/// TODO(hjiang): Error handle for all IO operations.
impl IndexBlockBuilder {
    pub async fn new(bucket_start_idx: u32, bucket_end_idx: u32, directory: PathBuf) -> Self {
        let file_name = format!("index_block_{}.bin", uuid::Uuid::new_v4());
        let file_path = directory.join(&file_name);

        let file = AsyncFile::create(&file_path).await.unwrap();
        let buf_writer = AsyncBufWriter::new(file);
        let entry_writer = AsyncBitWriter::endian(buf_writer, AsyncBigEndian);

        Self {
            bucket_start_idx,
            bucket_end_idx,
            buckets: vec![0; (bucket_end_idx - bucket_start_idx) as usize],
            file_path,
            entry_writer,
            current_bucket: bucket_start_idx,
            current_entry: 0,
        }
    }

    pub async fn write_entry(
        &mut self,
        hash: u64,
        seg_idx: usize,
        row_idx: usize,
        metadata: &GlobalIndex,
    ) {
        while (hash >> metadata.hash_lower_bits) != self.current_bucket as u64 {
            self.current_bucket += 1;
            self.buckets[self.current_bucket as usize] = self.current_entry;
        }
        self.entry_writer
            .write(
                metadata.hash_lower_bits,
                hash & ((1 << metadata.hash_lower_bits) - 1),
            )
            .await
            .unwrap();
        self.entry_writer
            .write(metadata.seg_id_bits, seg_idx as u32)
            .await
            .unwrap();
        self.entry_writer
            .write(metadata.row_id_bits, row_idx as u32)
            .await
            .unwrap();
        self.current_entry += 1;
    }

    pub async fn build(mut self, metadata: &GlobalIndex) -> IndexBlock {
        for i in self.current_bucket + 1..self.bucket_end_idx {
            self.buckets[i as usize] = self.current_entry;
        }
        let bucket_start_offset = (self.current_entry as u64)
            * (metadata.hash_lower_bits + metadata.seg_id_bits + metadata.row_id_bits) as u64;
        let buckets = std::mem::take(&mut self.buckets);

        let writer = self.get_entry_writer().await;

        let len = buckets.len();
        for cur_bucket in buckets {
<<<<<<< HEAD
                writer
=======
            self.entry_writer
>>>>>>> 9c5e1c18
                .write(metadata.bucket_bits, cur_bucket)
                .await
                .unwrap();
        }
<<<<<<< HEAD

        println!("entry writer write fnished with bucket size {} at {:?}:{:?}", len, file!(), line!());

        writer.byte_align().await.unwrap();

        println!("entry writer byte align fnished {:?}:{:?}", file!(), line!());

        // writer.flush().await.unwrap();
        let internal_writer = writer.into_writer();
        intern

        println!("entry writer flush fnished {:?}:{:?}", file!(), line!());

=======
        self.entry_writer.byte_align().await.unwrap();
        self.entry_writer.flush().await.unwrap();
>>>>>>> 9c5e1c18
        drop(self.entry_writer);

        println!("entry writer drop fnished {:?}:{:?}", file!(), line!());

        IndexBlock::new(
            self.bucket_start_idx,
            self.bucket_end_idx,
            bucket_start_offset,
            self.file_path.to_str().unwrap().to_string(),
        )
        .await
    }
}

pub struct GlobalIndexBuilder {
    num_rows: u32,
    files: Vec<MooncakeDataFileRef>,
    directory: PathBuf,
}

impl GlobalIndexBuilder {
    pub fn new() -> Self {
        Self {
            num_rows: 0,
            files: vec![],
            directory: PathBuf::new(),
        }
    }

    pub fn set_directory(&mut self, directory: PathBuf) -> &mut Self {
        self.directory = directory;
        self
    }

    pub fn set_files(&mut self, files: Vec<MooncakeDataFileRef>) -> &mut Self {
        self.files = files;
        self
    }

    // Util function to build global index.
    fn create_global_index(&mut self) -> (u32, GlobalIndex) {
        let num_rows = self.num_rows;
        let bucket_bits = 32 - num_rows.leading_zeros();
        let num_buckets = (num_rows / 4 + 2).next_power_of_two();
        let upper_bits = num_buckets.trailing_zeros();
        let lower_bits = 64 - upper_bits;
        let seg_id_bits = 32 - (self.files.len() as u32).trailing_zeros();
        let global_index = GlobalIndex {
            global_index_id: get_next_file_index_id(),
            files: std::mem::take(&mut self.files),
            num_rows,
            hash_bits: HASH_BITS,
            hash_upper_bits: upper_bits,
            hash_lower_bits: lower_bits,
            seg_id_bits,
            row_id_bits: 32,
            bucket_bits,
            index_blocks: vec![],
        };
        (num_buckets, global_index)
    }

    // ================================
    // Build from flush
    // ================================
    pub async fn build_from_flush(mut self, mut entries: Vec<(u64, usize, usize)>) -> GlobalIndex {
        self.num_rows = entries.len() as u32;
        for entry in &mut entries {
            entry.0 = splitmix64(entry.0);
        }
        entries.sort_by_key(|entry| entry.0);
        self.build(entries.into_iter()).await
    }

    async fn build(mut self, iter: impl Iterator<Item = (u64, usize, usize)>) -> GlobalIndex {
        let (num_buckets, mut global_index) = self.create_global_index();
        let mut index_blocks = Vec::new();
        let mut index_block_builder =
<<<<<<< HEAD
            IndexBlockBuilder::new(0, num_buckets + 1, self.directory.clone());

        println!("create index block builder finished {:?}:{:?}", file!(), line!());

=======
            IndexBlockBuilder::new(0, num_buckets + 1, self.directory.clone()).await;
>>>>>>> 9c5e1c18
        for entry in iter {
            index_block_builder
                .write_entry(entry.0, entry.1, entry.2, &global_index)
                .await;
        }

        println!("write entry finished {:?}:{:?}", file!(), line!());

        index_blocks.push(index_block_builder.build(&global_index).await);

        println!("index block builder finalization finished {:?}:{:?}", file!(), line!());

        global_index.index_blocks = index_blocks;
        global_index
    }

    // ================================
    // Build from merge
    // ================================
    pub async fn _build_from_merge(mut self, indices: Vec<GlobalIndex>) -> GlobalIndex {
        self.num_rows = indices.iter().map(|index| index.num_rows).sum();
        self.files = indices
            .iter()
            .flat_map(|index| index.files.clone())
            .collect();
        let mut file_id_remaps = vec![];
        let mut file_id_after_remap = 0;
        for index in &indices {
            let mut file_id_remap = vec![_INVALID_FILE_ID; index.files.len()];
            for (_, item) in file_id_remap.iter_mut().enumerate().take(index.files.len()) {
                *item = file_id_after_remap;
                file_id_after_remap += 1;
            }
            file_id_remaps.push(file_id_remap);
        }
        let mut iters = Vec::with_capacity(indices.len());
        for (idx, index) in indices.iter().enumerate() {
            iters.push(index._create_iterator(&file_id_remaps[idx]).await);
        }
        let merge_iter = GlobalIndexMergingIterator::_new(iters).await;
        self._build_from_merging_iterator(merge_iter).await
    }

    async fn _build_from_merging_iterator(
        mut self,
        mut iter: GlobalIndexMergingIterator<'_>,
    ) -> GlobalIndex {
        let (num_buckets, mut global_index) = self.create_global_index();
        let mut index_blocks = Vec::new();
        let mut index_block_builder =
            IndexBlockBuilder::new(0, num_buckets + 1, self.directory.clone()).await;
        while let Some(entry) = iter._next().await {
            index_block_builder
                .write_entry(entry.0, entry.1, entry.2, &global_index)
                .await;
        }
        index_blocks.push(index_block_builder.build(&global_index).await);
        global_index.index_blocks = index_blocks;
        global_index
    }
}

// ================================
// Iterators for merging indices
// ================================
#[allow(dead_code)]
struct IndexBlockIterator<'a> {
    collection: &'a IndexBlock,
    metadata: &'a GlobalIndex,
    current_bucket: u32,
    current_bucket_entry_end: u32,
    current_entry: u32,
    current_upper_hash: u64,
    bucket_reader: AsyncBitReader<Cursor<&'a [u8]>, AsyncBigEndian>,
    entry_reader: AsyncBitReader<Cursor<&'a [u8]>, AsyncBigEndian>,
    file_id_remap: &'a Vec<u32>,
}

impl<'a> IndexBlockIterator<'a> {
    async fn _new(
        collection: &'a IndexBlock,
        metadata: &'a GlobalIndex,
        file_id_remap: &'a Vec<u32>,
    ) -> Self {
        let mut bucket_reader = AsyncBitReader::endian(
            Cursor::new(collection.data.as_ref().as_ref().unwrap().as_ref()),
            AsyncBigEndian,
        );
        let entry_reader = bucket_reader.clone();
        bucket_reader
            .seek_bits(SeekFrom::Start(collection.bucket_start_offset))
            .await
            .unwrap();
        let _ = bucket_reader
            .read::<u32>(metadata.bucket_bits)
            .await
            .unwrap();
        let current_bucket_entry_end = bucket_reader
            .read::<u32>(metadata.bucket_bits)
            .await
            .unwrap();
        Self {
            collection,
            metadata,
            bucket_reader,
            entry_reader,
            current_bucket: collection.bucket_start_idx,
            current_bucket_entry_end,
            current_entry: 0,
            current_upper_hash: 0,
            file_id_remap,
        }
    }

    async fn _next(&mut self) -> Option<(u64, usize, usize)> {
        loop {
            if self.current_bucket == self.collection.bucket_end_idx - 1 {
                return None;
            }
            while self.current_entry == self.current_bucket_entry_end {
                self.current_bucket += 1;
                if self.current_bucket == self.collection.bucket_end_idx - 1 {
                    return None;
                }
                self.current_bucket_entry_end = self
                    .bucket_reader
                    .read::<u32>(self.metadata.bucket_bits)
                    .await
                    .unwrap();
                self.current_upper_hash += 1 << self.metadata.hash_lower_bits;
            }
            let (lower_hash, seg_idx, row_idx) = self
                .collection
                .read_entry(&mut self.entry_reader, self.metadata)
                .await;
            self.current_entry += 1;
            if *self.file_id_remap.get(seg_idx).unwrap() != _INVALID_FILE_ID {
                return Some((lower_hash + self.current_upper_hash, seg_idx, row_idx));
            }
        }
    }
}

#[allow(dead_code)]
pub struct GlobalIndexIterator<'a> {
    index: &'a GlobalIndex,
    block_idx: usize,
    block_iter: Option<IndexBlockIterator<'a>>,
    file_id_remap: &'a Vec<u32>,
}

impl<'a> GlobalIndexIterator<'a> {
    pub async fn _new(index: &'a GlobalIndex, file_id_remap: &'a Vec<u32>) -> Self {
        let mut block_iter = None;
        let block_idx = 0;
        if !index.index_blocks.is_empty() {
            block_iter = Some(
                index.index_blocks[0]
                    ._create_iterator(index, file_id_remap)
                    .await,
            );
        }
        Self {
            index,
            block_idx,
            block_iter,
            file_id_remap,
        }
    }

    pub async fn _next(&mut self) -> Option<(u64, usize, usize)> {
        loop {
            if let Some(ref mut iter) = self.block_iter {
                if let Some(item) = iter._next().await {
                    return Some(item);
                }
            }
            self.block_idx += 1;
            if self.block_idx >= self.index.index_blocks.len() {
                return None;
            }
            self.block_iter = Some(
                self.index.index_blocks[self.block_idx]
                    ._create_iterator(self.index, self.file_id_remap)
                    .await,
            );
        }
    }
}

#[allow(dead_code)]
pub struct GlobalIndexMergingIterator<'a> {
    heap: BinaryHeap<HeapItem<'a>>,
}

#[allow(dead_code)]
struct HeapItem<'a> {
    value: (u64, usize, usize),
    iter: GlobalIndexIterator<'a>,
}

impl PartialEq for HeapItem<'_> {
    fn eq(&self, other: &Self) -> bool {
        self.value.0 == other.value.0
    }
}
impl Eq for HeapItem<'_> {}

impl PartialOrd for HeapItem<'_> {
    fn partial_cmp(&self, other: &Self) -> Option<std::cmp::Ordering> {
        Some(self.cmp(other))
    }
}
impl Ord for HeapItem<'_> {
    fn cmp(&self, other: &Self) -> std::cmp::Ordering {
        // Reverse for min-heap
        other.value.0.cmp(&self.value.0)
    }
}

impl<'a> GlobalIndexMergingIterator<'a> {
    pub async fn _new(iterators: Vec<GlobalIndexIterator<'a>>) -> Self {
        let mut heap = BinaryHeap::new();
        for mut it in iterators {
            if let Some(value) = it._next().await {
                heap.push(HeapItem { value, iter: it });
            }
        }
        Self { heap }
    }

    pub async fn _next(&mut self) -> Option<(u64, usize, usize)> {
        if let Some(mut heap_item) = self.heap.pop() {
            let result = heap_item.value;
            if let Some(next_value) = heap_item.iter._next().await {
                self.heap.push(HeapItem {
                    value: next_value,
                    iter: heap_item.iter,
                });
            }
            Some(result)
        } else {
            None
        }
    }
}

// ================================
// Debug Helpers
// ================================
impl IndexBlock {
    fn fmt(&self, f: &mut fmt::Formatter<'_>, metadata: &GlobalIndex) -> fmt::Result {
        write!(
            f,
            "\nIndexBlock {{ \n   bucket_start_idx: {}, \n   bucket_end_idx: {},",
            self.bucket_start_idx, self.bucket_end_idx
        )?;
        let cursor = Cursor::new(self.data.as_ref().as_ref().unwrap().as_ref());
        let mut reader = AsyncBitReader::endian(cursor, AsyncBigEndian);
        write!(f, "\n   Buckets: ")?;
        let mut num = 0;
        block_on(reader.seek_bits(SeekFrom::Start(self.bucket_start_offset))).unwrap();
        for _i in 0..self.bucket_end_idx {
            num = block_on(reader.read::<u32>(metadata.bucket_bits)).unwrap();
            write!(f, "{} ", num)?;
        }
        write!(f, "\n   Entries: ")?;
        block_on(reader.seek_bits(SeekFrom::Start(0))).unwrap();
        for _i in 0..num {
            let (hash, seg_idx, row_idx) = block_on(self.read_entry(&mut reader, metadata));
            write!(f, "\n     {} {} {}", hash, seg_idx, row_idx)?;
        }
        write!(f, "\n}}")?;
        Ok(())
    }
}

impl Debug for GlobalIndex {
    fn fmt(&self, f: &mut fmt::Formatter<'_>) -> fmt::Result {
        write!(f, "GlobalIndex {{ files: {:?}, num_rows: {}, hash_bits: {}, hash_upper_bits: {}, hash_lower_bits: {}, seg_id_bits: {}, row_id_bits: {}, bucket_bits: {} ", self.files, self.num_rows, self.hash_bits, self.hash_upper_bits, self.hash_lower_bits, self.seg_id_bits, self.row_id_bits, self.bucket_bits)?;
        for block in &self.index_blocks {
            block.fmt(f, self)?;
        }
        write!(f, "}}")?;
        Ok(())
    }
}

#[cfg(test)]
mod tests {
    use std::vec;

    use super::*;

    use crate::storage::storage_utils::{create_data_file, FileId};

    #[tokio::test]
    async fn test_new() {
        let data_file = create_data_file(/*file_id=*/ 0, "a.parquet".to_string());
        let files = vec![data_file.clone()];
        let hash_entries = vec![
            (1, 0, 0),
            (2, 0, 1),
            (3, 0, 2),
            (4, 0, 3),
            (5, 0, 4),
            (16, 0, 5),
            (214141, 0, 6),
            (2141, 0, 7),
            (21141, 0, 8),
            (219511, 0, 9),
            (1421141, 0, 10),
            (1111111141, 0, 11),
            (99999, 0, 12),
        ];
        let mut builder = GlobalIndexBuilder::new();
        builder
            .set_files(files)
            .set_directory(tempfile::tempdir().unwrap().keep());
        let index = builder.build_from_flush(hash_entries.clone()).await;

        let data_file_ids = [data_file.file_id()];
        for (hash, seg_idx, row_idx) in hash_entries.iter() {
            let expected_record_loc = RecordLocation::DiskFile(data_file_ids[*seg_idx], *row_idx);
            assert_eq!(index.search(hash).await, vec![expected_record_loc]);
        }

        let mut hash_entry_num = 0;
        let file_id_remap = vec![0; index.files.len()];
        for block in index.index_blocks.iter() {
            let mut index_block_iter = block._create_iterator(&index, &file_id_remap).await;
            while let Some((hash, seg_idx, row_idx)) = index_block_iter._next().await {
                println!("{} {} {}", hash, seg_idx, row_idx);
                hash_entry_num += 1;
            }
        }
        // Check all hash entries are stored and iterated through via index iterator.
        assert_eq!(hash_entry_num, hash_entries.len());
    }

    #[tokio::test]
    async fn test_merge() {
        let files = vec![
            create_data_file(/*file_id=*/ 1, "1.parquet".to_string()),
            create_data_file(/*file_id=*/ 2, "2.parquet".to_string()),
            create_data_file(/*file_id=*/ 3, "3.parquet".to_string()),
        ];
        let vec = (0..100).map(|i| (i as u64, i % 3, i)).collect::<Vec<_>>();
        let mut builder = GlobalIndexBuilder::new();
        builder
            .set_files(files)
            .set_directory(tempfile::tempdir().unwrap().keep());
        let index1 = builder.build_from_flush(vec).await;
        let files = vec![
            create_data_file(/*file_id=*/ 4, "4.parquet".to_string()),
            create_data_file(/*file_id=*/ 5, "5.parquet".to_string()),
        ];
        let vec = (100..200).map(|i| (i as u64, i % 2, i)).collect::<Vec<_>>();
        let mut builder = GlobalIndexBuilder::new();
        builder
            .set_files(files)
            .set_directory(tempfile::tempdir().unwrap().keep());
        let index2 = builder.build_from_flush(vec).await;
        let mut builder = GlobalIndexBuilder::new();
        builder.set_directory(tempfile::tempdir().unwrap().keep());
        let merged = builder._build_from_merge(vec![index1, index2]).await;

        for i in 0u64..100u64 {
            let ret = merged.search(&i).await;
            let record_location = ret.first().unwrap();
            let RecordLocation::DiskFile(FileId(file_id), _) = record_location else {
                panic!("No record location found for {}", i);
            };
            assert_eq!(*file_id, i % 3 + 1);
        }
    }
}<|MERGE_RESOLUTION|>--- conflicted
+++ resolved
@@ -252,37 +252,24 @@
             * (metadata.hash_lower_bits + metadata.seg_id_bits + metadata.row_id_bits) as u64;
         let buckets = std::mem::take(&mut self.buckets);
 
-        let writer = self.get_entry_writer().await;
-
         let len = buckets.len();
         for cur_bucket in buckets {
-<<<<<<< HEAD
-                writer
-=======
             self.entry_writer
->>>>>>> 9c5e1c18
                 .write(metadata.bucket_bits, cur_bucket)
                 .await
                 .unwrap();
         }
-<<<<<<< HEAD
-
+        
         println!("entry writer write fnished with bucket size {} at {:?}:{:?}", len, file!(), line!());
-
-        writer.byte_align().await.unwrap();
+        
+        self.entry_writer.byte_align().await.unwrap();
 
         println!("entry writer byte align fnished {:?}:{:?}", file!(), line!());
 
-        // writer.flush().await.unwrap();
-        let internal_writer = writer.into_writer();
-        intern
+        self.entry_writer.flush().await.unwrap();
 
         println!("entry writer flush fnished {:?}:{:?}", file!(), line!());
 
-=======
-        self.entry_writer.byte_align().await.unwrap();
-        self.entry_writer.flush().await.unwrap();
->>>>>>> 9c5e1c18
         drop(self.entry_writer);
 
         println!("entry writer drop fnished {:?}:{:?}", file!(), line!());
@@ -361,14 +348,9 @@
         let (num_buckets, mut global_index) = self.create_global_index();
         let mut index_blocks = Vec::new();
         let mut index_block_builder =
-<<<<<<< HEAD
-            IndexBlockBuilder::new(0, num_buckets + 1, self.directory.clone());
+            IndexBlockBuilder::new(0, num_buckets + 1, self.directory.clone()).await;
 
         println!("create index block builder finished {:?}:{:?}", file!(), line!());
-
-=======
-            IndexBlockBuilder::new(0, num_buckets + 1, self.directory.clone()).await;
->>>>>>> 9c5e1c18
         for entry in iter {
             index_block_builder
                 .write_entry(entry.0, entry.1, entry.2, &global_index)
